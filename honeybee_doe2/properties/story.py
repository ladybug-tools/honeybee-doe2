--- conflicted
+++ resolved
@@ -5,8 +5,8 @@
 from honeybee.room import Room
 from honeybee.face import Face
 from honeybee.facetype import face_types
-from ladybug_geometry.geometry3d import Point3D
-from ladybug_geometry.geometry2d import Polygon2D, Point2D
+from ladybug_geometry.geometry3d import Polyface3D, Face3D, Plane
+from ladybug_geometry.geometry2d import Polygon2D
 from ..geometry.polygon import DoePolygon
 from ..utils.doe_formatters import short_name
 
@@ -34,30 +34,20 @@
         if len(floor_geom) == 0:
             story_geom = floor_geom[0]
         else:
-<<<<<<< HEAD
             # TODO: all these floors must be in the same plane.
-            # * we should add a step to find the one that has the lowest Z and project
-            # * all the faces to that plane.
+            # we should add a step to find the one that has the lowest Z and project
+            # all the faces to that plane.
             boundaries = [floor.boundary_polygon2d for floor in floor_geom]
-=======
-            # get the minimum z and use it for all the floors
-            z = min(geo.plane.o.z for geo in floor_geom)
-            # floors are horizontal - let's make them 2D polygons
-            boundaries = [
-                Polygon2D([Point2D(v.x, v.y) for v in floor.vertices])
-                for floor in floor_geom
-            ]
-
->>>>>>> f98728fa
             # find the union of the boundary polygons
             boundaries = Polygon2D.boolean_union_all(boundaries, tolerance=0.1)
+
+            vertices = [floor_geom[0].plane.xy_to_xyz(point)
+                        for point in boundaries[0].vertices]
 
             # I don't know if this is the right assumption
             assert len(boundaries) == 1, \
                 f'Story {story_no} generates more than one polygon ' \
                 '[{len(boundaries)}]. Not in DOE2!'
-
-            vertices = [Point3D(point.x, point.y, z) for point in boundaries[0].vertices]
 
             story_geom = Face.from_vertices(
                 identifier="Level_{}".format(story_no),
